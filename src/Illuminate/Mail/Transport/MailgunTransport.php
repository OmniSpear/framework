<?php

namespace Illuminate\Mail\Transport;

use Swift_Transport;
use Swift_Mime_Message;
<<<<<<< HEAD
=======
use Swift_Events_SendEvent;
use GuzzleHttp\Post\PostFile;
>>>>>>> 35c1696d
use Swift_Events_EventListener;
use GuzzleHttp\ClientInterface;

class MailgunTransport extends Transport implements Swift_Transport
{
    /**
     * Guzzle client instance.
     *
     * @var \GuzzleHttp\ClientInterface
     */
    protected $client;

    /**
     * The Mailgun API key.
     *
     * @var string
     */
    protected $key;

    /**
     * The Mailgun domain.
     *
     * @var string
     */
    protected $domain;

    /**
     * THe Mailgun API end-point.
     *
     * @var string
     */
    protected $url;

    /**
     * Create a new Mailgun transport instance.
     *
     * @param  \GuzzleHttp\ClientInterface  $client
     * @param  string  $key
     * @param  string  $domain
     * @return void
     */
    public function __construct(ClientInterface $client, $key, $domain)
    {
        $this->client = $client;
        $this->key = $key;
        $this->setDomain($domain);
    }

    /**
     * {@inheritdoc}
     */
    public function isStarted()
    {
        return true;
    }

    /**
     * {@inheritdoc}
     */
    public function start()
    {
        return true;
    }

    /**
     * {@inheritdoc}
     */
    public function stop()
    {
        return true;
    }

    /**
     * {@inheritdoc}
     */
    public function send(Swift_Mime_Message $message, &$failedRecipients = null)
    {
<<<<<<< HEAD
        $options = ['auth' => ['api', $this->key], 'multipart' => [
            ['name' => 'to', 'contents' => $this->getTo($message)],
            ['name' => 'message', 'contents' => (string) $message, 'filename' => 'message.mime'],
        ]];
=======
        $this->beforeSendPerformed($message);

        $options = ['auth' => ['api', $this->key]];

        if (version_compare(ClientInterface::VERSION, '6') === 1) {
            $options['multipart'] = [
                ['name' => 'to', 'contents' => $this->getTo($message)],
                ['name' => 'message', 'contents' => (string) $message, 'filename' => 'message.mime'],
            ];
        } else {
            $options['body'] = [
                'to' => $this->getTo($message),
                'message' => new PostFile('message', (string) $message),
            ];
        }
>>>>>>> 35c1696d

        return $this->client->post($this->url, $options);
    }

    /**
     * Get the "to" payload field for the API request.
     *
     * @param  \Swift_Mime_Message  $message
     * @return array
     */
    protected function getTo(Swift_Mime_Message $message)
    {
        $formatted = [];

        $contacts = array_merge(
            (array) $message->getTo(), (array) $message->getCc(), (array) $message->getBcc()
        );

        foreach ($contacts as $address => $display) {
            $formatted[] = $display ? $display." <$address>" : $address;
        }

        return implode(',', $formatted);
    }

    /**
     * Get the API key being used by the transport.
     *
     * @return string
     */
    public function getKey()
    {
        return $this->key;
    }

    /**
     * Set the API key being used by the transport.
     *
     * @param  string  $key
     * @return void
     */
    public function setKey($key)
    {
        return $this->key = $key;
    }

    /**
     * Get the domain being used by the transport.
     *
     * @return string
     */
    public function getDomain()
    {
        return $this->domain;
    }

    /**
     * Set the domain being used by the transport.
     *
     * @param  string  $domain
     * @return void
     */
    public function setDomain($domain)
    {
        $this->url = 'https://api.mailgun.net/v3/'.$domain.'/messages.mime';

        return $this->domain = $domain;
    }
}<|MERGE_RESOLUTION|>--- conflicted
+++ resolved
@@ -4,11 +4,6 @@
 
 use Swift_Transport;
 use Swift_Mime_Message;
-<<<<<<< HEAD
-=======
-use Swift_Events_SendEvent;
-use GuzzleHttp\Post\PostFile;
->>>>>>> 35c1696d
 use Swift_Events_EventListener;
 use GuzzleHttp\ClientInterface;
 
@@ -52,8 +47,8 @@
      */
     public function __construct(ClientInterface $client, $key, $domain)
     {
+        $this->key = $key;
         $this->client = $client;
-        $this->key = $key;
         $this->setDomain($domain);
     }
 
@@ -86,28 +81,14 @@
      */
     public function send(Swift_Mime_Message $message, &$failedRecipients = null)
     {
-<<<<<<< HEAD
-        $options = ['auth' => ['api', $this->key], 'multipart' => [
-            ['name' => 'to', 'contents' => $this->getTo($message)],
-            ['name' => 'message', 'contents' => (string) $message, 'filename' => 'message.mime'],
-        ]];
-=======
         $this->beforeSendPerformed($message);
 
         $options = ['auth' => ['api', $this->key]];
 
-        if (version_compare(ClientInterface::VERSION, '6') === 1) {
-            $options['multipart'] = [
-                ['name' => 'to', 'contents' => $this->getTo($message)],
-                ['name' => 'message', 'contents' => (string) $message, 'filename' => 'message.mime'],
-            ];
-        } else {
-            $options['body'] = [
-                'to' => $this->getTo($message),
-                'message' => new PostFile('message', (string) $message),
-            ];
-        }
->>>>>>> 35c1696d
+        $options['multipart'] = [
+            ['name' => 'to', 'contents' => $this->getTo($message)],
+            ['name' => 'message', 'contents' => (string) $message, 'filename' => 'message.mime'],
+        ];
 
         return $this->client->post($this->url, $options);
     }
