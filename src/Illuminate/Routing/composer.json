{
    "name": "illuminate/routing",
    "description": "The Illuminate Routing package.",
    "license": "MIT",
    "homepage": "https://laravel.com",
    "support": {
        "issues": "https://github.com/laravel/framework/issues",
        "source": "https://github.com/laravel/framework"
    },
    "authors": [
        {
            "name": "Taylor Otwell",
            "email": "taylor@laravel.com"
        }
    ],
    "require": {
        "php": "^7.2",
        "ext-json": "*",
        "illuminate/container": "^7.0",
        "illuminate/contracts": "^7.0",
        "illuminate/http": "^7.0",
        "illuminate/pipeline": "^7.0",
        "illuminate/session": "^7.0",
        "illuminate/support": "^7.0",
        "symfony/debug": "^4.3.4",
        "symfony/http-foundation": "^4.3.4",
        "symfony/http-kernel": "^4.3.4",
        "symfony/routing": "^4.3.4"
    },
    "autoload": {
        "psr-4": {
            "Illuminate\\Routing\\": ""
        }
    },
    "extra": {
        "branch-alias": {
            "dev-master": "7.0-dev"
        }
    },
    "suggest": {
<<<<<<< HEAD
        "illuminate/console": "Required to use the make commands (^7.0).",
        "symfony/psr-http-message-bridge": "Required to psr7 bridging features (^1.1)."
=======
        "illuminate/console": "Required to use the make commands (^6.0).",
        "symfony/psr-http-message-bridge": "Required to psr7 bridging features (^1.2)."
>>>>>>> 37bb56b4
    },
    "config": {
        "sort-packages": true
    },
    "minimum-stability": "dev"
}<|MERGE_RESOLUTION|>--- conflicted
+++ resolved
@@ -38,13 +38,8 @@
         }
     },
     "suggest": {
-<<<<<<< HEAD
         "illuminate/console": "Required to use the make commands (^7.0).",
-        "symfony/psr-http-message-bridge": "Required to psr7 bridging features (^1.1)."
-=======
-        "illuminate/console": "Required to use the make commands (^6.0).",
         "symfony/psr-http-message-bridge": "Required to psr7 bridging features (^1.2)."
->>>>>>> 37bb56b4
     },
     "config": {
         "sort-packages": true
