<?php

namespace Illuminate\Routing;

use Closure;
use LogicException;
use ReflectionFunction;
use Illuminate\Support\Arr;
use Illuminate\Support\Str;
use Illuminate\Http\Request;
use UnexpectedValueException;
use Illuminate\Container\Container;
use Illuminate\Routing\Matching\UriValidator;
use Illuminate\Routing\Matching\HostValidator;
use Illuminate\Routing\Matching\MethodValidator;
use Illuminate\Routing\Matching\SchemeValidator;
use Symfony\Component\Routing\Route as SymfonyRoute;
use Illuminate\Http\Exception\HttpResponseException;
use Symfony\Component\HttpKernel\Exception\NotFoundHttpException;

class Route
{
    use RouteDependencyResolverTrait;

    /**
     * The URI pattern the route responds to.
     *
     * @var string
     */
    protected $uri;

    /**
     * The HTTP methods the route responds to.
     *
     * @var array
     */
    protected $methods;

    /**
     * The route action array.
     *
     * @var array
     */
    protected $action;

    /**
     * The default values for the route.
     *
     * @var array
     */
    protected $defaults = [];

    /**
     * The regular expression requirements.
     *
     * @var array
     */
    protected $wheres = [];

    /**
     * The array of matched parameters.
     *
     * @var array
     */
    protected $parameters;

    /**
     * The parameter names for the route.
     *
     * @var array|null
     */
    protected $parameterNames;

    /**
     * The compiled version of the route.
     *
     * @var \Symfony\Component\Routing\CompiledRoute
     */
    protected $compiled;

    /**
     * The container instance used by the route.
     *
     * @var \Illuminate\Container\Container
     */
    protected $container;

    /**
     * The validators used by the routes.
     *
     * @var array
     */
    public static $validators;

    /**
     * Create a new Route instance.
     *
     * @param  array   $methods
     * @param  string  $uri
     * @param  \Closure|array  $action
     * @return void
     */
    public function __construct($methods, $uri, $action)
    {
        $this->uri = $uri;
        $this->methods = (array) $methods;
        $this->action = $this->parseAction($action);

        if (in_array('GET', $this->methods) && ! in_array('HEAD', $this->methods)) {
            $this->methods[] = 'HEAD';
        }

        if (isset($this->action['prefix'])) {
            $this->prefix($this->action['prefix']);
        }
    }

    /**
     * Run the route action and return the response.
     *
     * @param  \Illuminate\Http\Request  $request
     * @return mixed
     */
    public function run(Request $request)
    {
        $this->container = $this->container ?: new Container;

        try {
            if (! is_string($this->action['uses'])) {
                return $this->runCallable($request);
            }

            if ($this->customDispatcherIsBound()) {
                return $this->runWithCustomDispatcher($request);
            }

            return $this->runController($request);
        } catch (HttpResponseException $e) {
            return $e->getResponse();
        }
    }

    /**
     * Run the route action and return the response.
     *
     * @param  \Illuminate\Http\Request  $request
     * @return mixed
     */
    protected function runCallable(Request $request)
    {
        $parameters = $this->resolveMethodDependencies(
            $this->parametersWithoutNulls(), new ReflectionFunction($this->action['uses'])
        );

        return call_user_func_array($this->action['uses'], $parameters);
    }

    /**
     * Run the route action and return the response.
     *
     * @param  \Illuminate\Http\Request  $request
     * @return mixed
     */
    protected function runController(Request $request)
    {
        list($class, $method) = explode('@', $this->action['uses']);

        $parameters = $this->resolveClassMethodDependencies(
            $this->parametersWithoutNulls(), $class, $method
        );

        if (! method_exists($instance = $this->container->make($class), $method)) {
            throw new NotFoundHttpException;
        }

        return call_user_func_array([$instance, $method], $parameters);
    }

    /**
     * Determine if a custom route dispatcher is bound in the container.
     *
     * @return bool
     */
    protected function customDispatcherIsBound()
    {
        return $this->container->bound('illuminate.route.dispatcher');
    }

    /**
     * Send the request and route to a custom dispatcher for handling.
     *
     * @param  \Illuminate\Http\Request  $request
     * @return mixed
     */
    protected function runWithCustomDispatcher(Request $request)
    {
        list($class, $method) = explode('@', $this->action['uses']);

        $dispatcher = $this->container->make('illuminate.route.dispatcher');

        return $dispatcher->dispatch($this, $request, $class, $method);
    }

    /**
     * Determine if the route matches given request.
     *
     * @param  \Illuminate\Http\Request  $request
     * @param  bool  $includingMethod
     * @return bool
     */
    public function matches(Request $request, $includingMethod = true)
    {
        $this->compileRoute();

        foreach ($this->getValidators() as $validator) {
            if (! $includingMethod && $validator instanceof MethodValidator) {
                continue;
            }

            if (! $validator->matches($this, $request)) {
                return false;
            }
        }

        return true;
    }

    /**
     * Compile the route into a Symfony CompiledRoute instance.
     *
     * @return void
     */
    protected function compileRoute()
    {
        $optionals = $this->extractOptionalParameters();

        $uri = preg_replace('/\{(\w+?)\?\}/', '{$1}', $this->uri);

        $this->compiled = with(

            new SymfonyRoute($uri, $optionals, $this->wheres, [], $this->domain() ?: '')

        )->compile();
    }

    /**
     * Get the optional parameters for the route.
     *
     * @return array
     */
    protected function extractOptionalParameters()
    {
        preg_match_all('/\{(\w+?)\?\}/', $this->uri, $matches);

        return isset($matches[1]) ? array_fill_keys($matches[1], null) : [];
    }

    /**
     * Get the middlewares attached to the route.
     *
     * @return array
     */
    public function middleware()
    {
        return (array) Arr::get($this->action, 'middleware', []);
    }

    /**
<<<<<<< HEAD
=======
     * Get the "before" filters for the route.
     *
     * @return array
     *
     * @deprecated since version 5.1.
     */
    public function beforeFilters()
    {
        if (! isset($this->action['before'])) {
            return [];
        }

        return $this->parseFilters($this->action['before']);
    }

    /**
     * Get the "after" filters for the route.
     *
     * @return array
     *
     * @deprecated since version 5.1.
     */
    public function afterFilters()
    {
        if (! isset($this->action['after'])) {
            return [];
        }

        return $this->parseFilters($this->action['after']);
    }

    /**
     * Parse the given filter string.
     *
     * @param  string  $filters
     * @return array
     *
     * @deprecated since version 5.1.
     */
    public static function parseFilters($filters)
    {
        return Arr::build(static::explodeFilters($filters), function ($key, $value) {
            return Route::parseFilter($value);
        });
    }

    /**
     * Turn the filters into an array if they aren't already.
     *
     * @param  array|string  $filters
     * @return array
     */
    protected static function explodeFilters($filters)
    {
        if (is_array($filters)) {
            return static::explodeArrayFilters($filters);
        }

        return array_map('trim', explode('|', $filters));
    }

    /**
     * Flatten out an array of filter declarations.
     *
     * @param  array  $filters
     * @return array
     */
    protected static function explodeArrayFilters(array $filters)
    {
        $results = [];

        foreach ($filters as $filter) {
            $results = array_merge($results, array_map('trim', explode('|', $filter)));
        }

        return $results;
    }

    /**
     * Parse the given filter into name and parameters.
     *
     * @param  string  $filter
     * @return array
     *
     * @deprecated since version 5.1.
     */
    public static function parseFilter($filter)
    {
        if (! Str::contains($filter, ':')) {
            return [$filter, []];
        }

        return static::parseParameterFilter($filter);
    }

    /**
     * Parse a filter with parameters.
     *
     * @param  string  $filter
     * @return array
     */
    protected static function parseParameterFilter($filter)
    {
        list($name, $parameters) = explode(':', $filter, 2);

        return [$name, explode(',', $parameters)];
    }

    /**
>>>>>>> a1dc7882
     * Determine a given parameter exists from the route.
     *
     * @param  string $name
     * @return bool
     */
    public function hasParameter($name)
    {
        return array_key_exists($name, $this->parameters());
    }

    /**
     * Get a given parameter from the route.
     *
     * @param  string  $name
     * @param  mixed   $default
     * @return string|object
     */
    public function getParameter($name, $default = null)
    {
        return $this->parameter($name, $default);
    }

    /**
     * Get a given parameter from the route.
     *
     * @param  string  $name
     * @param  mixed   $default
     * @return string|object
     */
    public function parameter($name, $default = null)
    {
        return Arr::get($this->parameters(), $name, $default);
    }

    /**
     * Set a parameter to the given value.
     *
     * @param  string  $name
     * @param  mixed   $value
     * @return void
     */
    public function setParameter($name, $value)
    {
        $this->parameters();

        $this->parameters[$name] = $value;
    }

    /**
     * Unset a parameter on the route if it is set.
     *
     * @param  string  $name
     * @return void
     */
    public function forgetParameter($name)
    {
        $this->parameters();

        unset($this->parameters[$name]);
    }

    /**
     * Get the key / value list of parameters for the route.
     *
     * @return array
     *
     * @throws LogicException
     */
    public function parameters()
    {
        if (isset($this->parameters)) {
            return array_map(function ($value) {
                return is_string($value) ? rawurldecode($value) : $value;

            }, $this->parameters);
        }

        throw new LogicException('Route is not bound.');
    }

    /**
     * Get the key / value list of parameters without null values.
     *
     * @return array
     */
    public function parametersWithoutNulls()
    {
        return array_filter($this->parameters(), function ($p) { return ! is_null($p); });
    }

    /**
     * Get all of the parameter names for the route.
     *
     * @return array
     */
    public function parameterNames()
    {
        if (isset($this->parameterNames)) {
            return $this->parameterNames;
        }

        return $this->parameterNames = $this->compileParameterNames();
    }

    /**
     * Get the parameter names for the route.
     *
     * @return array
     */
    protected function compileParameterNames()
    {
        preg_match_all('/\{(.*?)\}/', $this->domain().$this->uri, $matches);

        return array_map(function ($m) { return trim($m, '?'); }, $matches[1]);
    }

    /**
     * Bind the route to a given request for execution.
     *
     * @param  \Illuminate\Http\Request  $request
     * @return $this
     */
    public function bind(Request $request)
    {
        $this->compileRoute();

        $this->bindParameters($request);

        return $this;
    }

    /**
     * Extract the parameter list from the request.
     *
     * @param  \Illuminate\Http\Request  $request
     * @return array
     */
    public function bindParameters(Request $request)
    {
        // If the route has a regular expression for the host part of the URI, we will
        // compile that and get the parameter matches for this domain. We will then
        // merge them into this parameters array so that this array is completed.
        $params = $this->matchToKeys(

            array_slice($this->bindPathParameters($request), 1)

        );

        // If the route has a regular expression for the host part of the URI, we will
        // compile that and get the parameter matches for this domain. We will then
        // merge them into this parameters array so that this array is completed.
        if (! is_null($this->compiled->getHostRegex())) {
            $params = $this->bindHostParameters(
                $request, $params
            );
        }

        return $this->parameters = $this->replaceDefaults($params);
    }

    /**
     * Get the parameter matches for the path portion of the URI.
     *
     * @param  \Illuminate\Http\Request  $request
     * @return array
     */
    protected function bindPathParameters(Request $request)
    {
        preg_match($this->compiled->getRegex(), '/'.$request->decodedPath(), $matches);

        return $matches;
    }

    /**
     * Extract the parameter list from the host part of the request.
     *
     * @param  \Illuminate\Http\Request  $request
     * @param  array  $parameters
     * @return array
     */
    protected function bindHostParameters(Request $request, $parameters)
    {
        preg_match($this->compiled->getHostRegex(), $request->getHost(), $matches);

        return array_merge($this->matchToKeys(array_slice($matches, 1)), $parameters);
    }

    /**
     * Combine a set of parameter matches with the route's keys.
     *
     * @param  array  $matches
     * @return array
     */
    protected function matchToKeys(array $matches)
    {
        if (count($this->parameterNames()) == 0) {
            return [];
        }

        $parameters = array_intersect_key($matches, array_flip($this->parameterNames()));

        return array_filter($parameters, function ($value) {
            return is_string($value) && strlen($value) > 0;
        });
    }

    /**
     * Replace null parameters with their defaults.
     *
     * @param  array  $parameters
     * @return array
     */
    protected function replaceDefaults(array $parameters)
    {
        foreach ($parameters as $key => &$value) {
            $value = isset($value) ? $value : Arr::get($this->defaults, $key);
        }

        return $parameters;
    }

    /**
     * Parse the route action into a standard array.
     *
     * @param  callable|array  $action
     * @return array
     *
     * @throws \UnexpectedValueException
     */
    protected function parseAction($action)
    {
        // If the action is already a Closure instance, we will just set that instance
        // as the "uses" property, because there is nothing else we need to do when
        // it is available. Otherwise we will need to find it in the action list.
        if (is_callable($action)) {
            return ['uses' => $action];
        }

        // If no "uses" property has been set, we will dig through the array to find a
        // Closure instance within this list. We will set the first Closure we come
        // across into the "uses" property that will get fired off by this route.
        elseif (! isset($action['uses'])) {
            $action['uses'] = $this->findCallable($action);
        }

        if (is_string($action['uses']) && ! Str::contains($action['uses'], '@')) {
            throw new UnexpectedValueException(sprintf(
                'Invalid route action: [%s]', $action['uses']
            ));
        }

        return $action;
    }

    /**
     * Find the callable in an action array.
     *
     * @param  array  $action
     * @return callable
     */
    protected function findCallable(array $action)
    {
        return Arr::first($action, function ($key, $value) {
            return is_callable($value) && is_numeric($key);
        });
    }

    /**
     * Get the route validators for the instance.
     *
     * @return array
     */
    public static function getValidators()
    {
        if (isset(static::$validators)) {
            return static::$validators;
        }

        // To match the route, we will use a chain of responsibility pattern with the
        // validator implementations. We will spin through each one making sure it
        // passes and then we will know if the route as a whole matches request.
        return static::$validators = [
            new MethodValidator, new SchemeValidator,
            new HostValidator, new UriValidator,
        ];
    }

    /**
     * Set a default value for the route.
     *
     * @param  string  $key
     * @param  mixed  $value
     * @return $this
     */
    public function defaults($key, $value)
    {
        $this->defaults[$key] = $value;

        return $this;
    }

    /**
     * Set a regular expression requirement on the route.
     *
     * @param  array|string  $name
     * @param  string  $expression
     * @return $this
     */
    public function where($name, $expression = null)
    {
        foreach ($this->parseWhere($name, $expression) as $name => $expression) {
            $this->wheres[$name] = $expression;
        }

        return $this;
    }

    /**
     * Parse arguments to the where method into an array.
     *
     * @param  array|string  $name
     * @param  string  $expression
     * @return array
     */
    protected function parseWhere($name, $expression)
    {
        return is_array($name) ? $name : [$name => $expression];
    }

    /**
     * Set a list of regular expression requirements on the route.
     *
     * @param  array  $wheres
     * @return $this
     */
    protected function whereArray(array $wheres)
    {
        foreach ($wheres as $name => $expression) {
            $this->where($name, $expression);
        }

        return $this;
    }

    /**
     * Add a prefix to the route URI.
     *
     * @param  string  $prefix
     * @return $this
     */
    public function prefix($prefix)
    {
        $uri = rtrim($prefix, '/').'/'.ltrim($this->uri, '/');

        $this->uri = trim($uri, '/');

        return $this;
    }

    /**
     * Get the URI associated with the route.
     *
     * @return string
     */
    public function getPath()
    {
        return $this->uri();
    }

    /**
     * Get the URI associated with the route.
     *
     * @return string
     */
    public function uri()
    {
        return $this->uri;
    }

    /**
     * Get the HTTP verbs the route responds to.
     *
     * @return array
     */
    public function getMethods()
    {
        return $this->methods();
    }

    /**
     * Get the HTTP verbs the route responds to.
     *
     * @return array
     */
    public function methods()
    {
        return $this->methods;
    }

    /**
     * Determine if the route only responds to HTTP requests.
     *
     * @return bool
     */
    public function httpOnly()
    {
        return in_array('http', $this->action, true);
    }

    /**
     * Determine if the route only responds to HTTPS requests.
     *
     * @return bool
     */
    public function httpsOnly()
    {
        return $this->secure();
    }

    /**
     * Determine if the route only responds to HTTPS requests.
     *
     * @return bool
     */
    public function secure()
    {
        return in_array('https', $this->action, true);
    }

    /**
     * Get the domain defined for the route.
     *
     * @return string|null
     */
    public function domain()
    {
        return isset($this->action['domain']) ? $this->action['domain'] : null;
    }

    /**
     * Get the URI that the route responds to.
     *
     * @return string
     */
    public function getUri()
    {
        return $this->uri;
    }

    /**
     * Set the URI that the route responds to.
     *
     * @param  string  $uri
     * @return \Illuminate\Routing\Route
     */
    public function setUri($uri)
    {
        $this->uri = $uri;

        return $this;
    }

    /**
     * Get the prefix of the route instance.
     *
     * @return string
     */
    public function getPrefix()
    {
        return isset($this->action['prefix']) ? $this->action['prefix'] : null;
    }

    /**
     * Get the name of the route instance.
     *
     * @return string
     */
    public function getName()
    {
        return isset($this->action['as']) ? $this->action['as'] : null;
    }

    /**
     * Get the action name for the route.
     *
     * @return string
     */
    public function getActionName()
    {
        return isset($this->action['controller']) ? $this->action['controller'] : 'Closure';
    }

    /**
     * Get the action array for the route.
     *
     * @return array
     */
    public function getAction()
    {
        return $this->action;
    }

    /**
     * Set the action array for the route.
     *
     * @param  array  $action
     * @return $this
     */
    public function setAction(array $action)
    {
        $this->action = $action;

        return $this;
    }

    /**
     * Get the compiled version of the route.
     *
     * @return \Symfony\Component\Routing\CompiledRoute
     */
    public function getCompiled()
    {
        return $this->compiled;
    }

    /**
     * Set the container instance on the route.
     *
     * @param  \Illuminate\Container\Container  $container
     * @return $this
     */
    public function setContainer(Container $container)
    {
        $this->container = $container;

        return $this;
    }

    /**
     * Prepare the route instance for serialization.
     *
     * @return void
     *
     * @throws LogicException
     */
    public function prepareForSerialization()
    {
        if ($this->action['uses'] instanceof Closure) {
            throw new LogicException("Unable to prepare route [{$this->uri}] for serialization. Uses Closure.");
        }

        unset($this->container, $this->compiled);
    }

    /**
     * Dynamically access route parameters.
     *
     * @param  string  $key
     * @return mixed
     */
    public function __get($key)
    {
        return $this->parameter($key);
    }
}<|MERGE_RESOLUTION|>--- conflicted
+++ resolved
@@ -266,118 +266,6 @@
     }
 
     /**
-<<<<<<< HEAD
-=======
-     * Get the "before" filters for the route.
-     *
-     * @return array
-     *
-     * @deprecated since version 5.1.
-     */
-    public function beforeFilters()
-    {
-        if (! isset($this->action['before'])) {
-            return [];
-        }
-
-        return $this->parseFilters($this->action['before']);
-    }
-
-    /**
-     * Get the "after" filters for the route.
-     *
-     * @return array
-     *
-     * @deprecated since version 5.1.
-     */
-    public function afterFilters()
-    {
-        if (! isset($this->action['after'])) {
-            return [];
-        }
-
-        return $this->parseFilters($this->action['after']);
-    }
-
-    /**
-     * Parse the given filter string.
-     *
-     * @param  string  $filters
-     * @return array
-     *
-     * @deprecated since version 5.1.
-     */
-    public static function parseFilters($filters)
-    {
-        return Arr::build(static::explodeFilters($filters), function ($key, $value) {
-            return Route::parseFilter($value);
-        });
-    }
-
-    /**
-     * Turn the filters into an array if they aren't already.
-     *
-     * @param  array|string  $filters
-     * @return array
-     */
-    protected static function explodeFilters($filters)
-    {
-        if (is_array($filters)) {
-            return static::explodeArrayFilters($filters);
-        }
-
-        return array_map('trim', explode('|', $filters));
-    }
-
-    /**
-     * Flatten out an array of filter declarations.
-     *
-     * @param  array  $filters
-     * @return array
-     */
-    protected static function explodeArrayFilters(array $filters)
-    {
-        $results = [];
-
-        foreach ($filters as $filter) {
-            $results = array_merge($results, array_map('trim', explode('|', $filter)));
-        }
-
-        return $results;
-    }
-
-    /**
-     * Parse the given filter into name and parameters.
-     *
-     * @param  string  $filter
-     * @return array
-     *
-     * @deprecated since version 5.1.
-     */
-    public static function parseFilter($filter)
-    {
-        if (! Str::contains($filter, ':')) {
-            return [$filter, []];
-        }
-
-        return static::parseParameterFilter($filter);
-    }
-
-    /**
-     * Parse a filter with parameters.
-     *
-     * @param  string  $filter
-     * @return array
-     */
-    protected static function parseParameterFilter($filter)
-    {
-        list($name, $parameters) = explode(':', $filter, 2);
-
-        return [$name, explode(',', $parameters)];
-    }
-
-    /**
->>>>>>> a1dc7882
      * Determine a given parameter exists from the route.
      *
      * @param  string $name
