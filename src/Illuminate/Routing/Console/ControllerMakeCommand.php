<?php

namespace Illuminate\Routing\Console;

use Illuminate\Support\Str;
use InvalidArgumentException;
use Illuminate\Console\GeneratorCommand;
use Symfony\Component\Console\Input\InputOption;

class ControllerMakeCommand extends GeneratorCommand
{
    /**
     * The console command name.
     *
     * @var string
     */
    protected $name = 'make:controller';

    /**
     * The console command description.
     *
     * @var string
     */
    protected $description = 'Create a new controller class';

    /**
     * The type of class being generated.
     *
     * @var string
     */
    protected $type = 'Controller';

    /**
     * Get the stub file for the generator.
     *
     * @return string
     */
    protected function getStub()
    {
        $stub = null;

        if ($this->option('parent')) {
            $stub = '/stubs/controller.nested.stub';
        } elseif ($this->option('model')) {
            $stub = '/stubs/controller.model.stub';
        } elseif ($this->option('invokable')) {
            $stub = '/stubs/controller.invokable.stub';
        } elseif ($this->option('resource')) {
            $stub = '/stubs/controller.stub';
        }

        if ($this->option('api') && is_null($stub)) {
            $stub = '/stubs/controller.api.stub';
        } elseif ($this->option('api') && ! is_null($stub) && ! $this->option('invokable')) {
            $stub = str_replace('.stub', '.api.stub', $stub);
        }

        $stub = $stub ?? '/stubs/controller.plain.stub';

        return __DIR__.$stub;
    }

    /**
     * Get the default namespace for the class.
     *
     * @param  string  $rootNamespace
     * @return string
     */
    protected function getDefaultNamespace($rootNamespace)
    {
        return $rootNamespace.'\Http\Controllers';
    }

    /**
     * Build the class with the given name.
     *
     * Remove the base controller import if we are already in base namespace.
     *
     * @param  string  $name
     * @return string
     */
    protected function buildClass($name)
    {
        $controllerNamespace = $this->getNamespace($name);

        $replace = [];

        if ($this->option('parent')) {
            $replace = $this->buildParentReplacements();
        }

        if ($this->option('model')) {
            $replace = $this->buildModelReplacements($replace);
        }

        $replace["use {$controllerNamespace}\Controller;\n"] = '';

        return str_replace(
            array_keys($replace), array_values($replace), parent::buildClass($name)
        );
    }

    /**
     * Build the replacements for a parent controller.
     *
     * @return array
     */
    protected function buildParentReplacements()
    {
        $parentModelClass = $this->parseModel($this->option('parent'));

        if (! class_exists($parentModelClass)) {
            if ($this->confirm("A {$parentModelClass} model does not exist. Do you want to generate it?", true)) {
                $this->call('make:model', ['name' => $parentModelClass]);
            }
        }

        return [
            'ParentDummyFullModelClass' => $parentModelClass,
            'ParentDummyModelClass' => class_basename($parentModelClass),
            'ParentDummyModelVariable' => lcfirst(class_basename($parentModelClass)),
        ];
    }

    /**
     * Build the model replacement values.
     *
     * @param  array  $replace
     * @return array
     */
    protected function buildModelReplacements(array $replace)
    {
        $modelClass = $this->parseModel($this->option('model'));

        if (! class_exists($modelClass)) {
            if ($this->confirm("A {$modelClass} model does not exist. Do you want to generate it?", true)) {
                $this->call('make:model', ['name' => $modelClass]);
            }
        }

        return array_merge($replace, [
            'DummyFullModelClass' => $modelClass,
            'DummyModelClass' => class_basename($modelClass),
            'DummyModelVariable' => lcfirst(class_basename($modelClass)),
        ]);
    }

    /**
     * Get the fully-qualified model class name.
     *
     * @param  string  $model
     * @return string
     */
    protected function parseModel($model)
    {
        if (preg_match('([^A-Za-z0-9_/\\\\])', $model)) {
            throw new InvalidArgumentException('Model name contains invalid characters.');
        }

        $model = trim(str_replace('/', '\\', $model), '\\');

        if (! Str::startsWith($model, $rootNamespace = $this->laravel->getNamespace())) {
            $model = $rootNamespace.$model;
        }

        return $model;
    }

    /**
     * Get the console command options.
     *
     * @return array
     */
    protected function getOptions()
    {
        return [
<<<<<<< HEAD
            ['model', 'm', InputOption::VALUE_OPTIONAL, 'Generate a resource controller for the given model'],

            ['resource', 'r', InputOption::VALUE_NONE, 'Generate a resource controller class'],

            ['parent', 'p', InputOption::VALUE_OPTIONAL, 'Generate a nested resource controller class'],

            ['api', null, InputOption::VALUE_NONE, 'Exclude the create and edit methods from the controller'],
=======
            ['model', 'm', InputOption::VALUE_OPTIONAL, 'Generate a resource controller for the given model.'],
            ['resource', 'r', InputOption::VALUE_NONE, 'Generate a resource controller class.'],
            ['invokable', 'i', InputOption::VALUE_NONE, 'Generate a single method, invokable controller class.'],
            ['parent', 'p', InputOption::VALUE_OPTIONAL, 'Generate a nested resource controller class.'],
            ['api', null, InputOption::VALUE_NONE, 'Exclude the create and edit methods from the controller.'],
>>>>>>> c8682e11
        ];
    }
}<|MERGE_RESOLUTION|>--- conflicted
+++ resolved
@@ -174,21 +174,11 @@
     protected function getOptions()
     {
         return [
-<<<<<<< HEAD
-            ['model', 'm', InputOption::VALUE_OPTIONAL, 'Generate a resource controller for the given model'],
-
-            ['resource', 'r', InputOption::VALUE_NONE, 'Generate a resource controller class'],
-
-            ['parent', 'p', InputOption::VALUE_OPTIONAL, 'Generate a nested resource controller class'],
-
-            ['api', null, InputOption::VALUE_NONE, 'Exclude the create and edit methods from the controller'],
-=======
             ['model', 'm', InputOption::VALUE_OPTIONAL, 'Generate a resource controller for the given model.'],
             ['resource', 'r', InputOption::VALUE_NONE, 'Generate a resource controller class.'],
             ['invokable', 'i', InputOption::VALUE_NONE, 'Generate a single method, invokable controller class.'],
             ['parent', 'p', InputOption::VALUE_OPTIONAL, 'Generate a nested resource controller class.'],
             ['api', null, InputOption::VALUE_NONE, 'Exclude the create and edit methods from the controller.'],
->>>>>>> c8682e11
         ];
     }
 }