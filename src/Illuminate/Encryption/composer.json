{
    "name": "illuminate/encryption",
    "license": "MIT",
    "authors": [
        {
            "name": "Taylor Otwell",
            "email": "taylorotwell@gmail.com"
        }
    ],
    "require": {
<<<<<<< HEAD
        "php": ">=5.4.0",
        "illuminate/support": "4.2.*"
=======
        "php": ">=5.3.0",
        "illuminate/support": "4.1.*",
        "symfony/security": "2.4.*"
>>>>>>> 3b30883a
    },
    "require-dev": {
        "phpunit/phpunit": "4.0.*"
    },
    "autoload": {
        "psr-0": {
            "Illuminate\\Encryption": ""
        }
    },
    "target-dir": "Illuminate/Encryption",
    "extra": {
        "branch-alias": {
            "dev-master": "4.2-dev"
        }
    },
    "minimum-stability": "dev"
}<|MERGE_RESOLUTION|>--- conflicted
+++ resolved
@@ -8,14 +8,9 @@
         }
     ],
     "require": {
-<<<<<<< HEAD
         "php": ">=5.4.0",
-        "illuminate/support": "4.2.*"
-=======
-        "php": ">=5.3.0",
-        "illuminate/support": "4.1.*",
-        "symfony/security": "2.4.*"
->>>>>>> 3b30883a
+        "illuminate/support": "4.2.*",
+        "symfony/security": "2.5.*"
     },
     "require-dev": {
         "phpunit/phpunit": "4.0.*"
