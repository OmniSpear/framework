{
    "name": "laravel/framework",
    "description": "The Laravel Framework.",
    "keywords": ["framework", "laravel"],
    "license": "MIT",
    "homepage": "https://laravel.com",
    "support": {
        "issues": "https://github.com/laravel/framework/issues",
        "source": "https://github.com/laravel/framework"
    },
    "authors": [
        {
            "name": "Taylor Otwell",
            "email": "taylor@laravel.com"
        }
    ],
    "require": {
        "php": "^7.2",
        "ext-json": "*",
        "ext-mbstring": "*",
        "ext-openssl": "*",
        "doctrine/inflector": "^1.1",
        "dragonmantank/cron-expression": "^2.0",
        "egulias/email-validator": "^2.0",
        "erusev/parsedown": "^1.7",
        "league/flysystem": "^1.0.8",
        "monolog/monolog": "^1.12|^2.0",
        "nesbot/carbon": "^2.0",
        "opis/closure": "^3.1",
        "psr/container": "^1.0",
        "psr/simple-cache": "^1.0",
        "ramsey/uuid": "^3.7",
        "swiftmailer/swiftmailer": "^6.0",
        "symfony/console": "^4.3",
        "symfony/debug": "^4.3",
        "symfony/finder": "^4.3",
        "symfony/http-foundation": "^4.3",
        "symfony/http-kernel": "^4.3",
        "symfony/process": "^4.3",
        "symfony/routing": "^4.3",
        "symfony/var-dumper": "^4.3",
        "tijsverkoyen/css-to-inline-styles": "^2.2.1",
        "vlucas/phpdotenv": "^3.3"
    },
    "replace": {
        "illuminate/auth": "self.version",
        "illuminate/broadcasting": "self.version",
        "illuminate/bus": "self.version",
        "illuminate/cache": "self.version",
        "illuminate/config": "self.version",
        "illuminate/console": "self.version",
        "illuminate/container": "self.version",
        "illuminate/contracts": "self.version",
        "illuminate/cookie": "self.version",
        "illuminate/database": "self.version",
        "illuminate/encryption": "self.version",
        "illuminate/events": "self.version",
        "illuminate/filesystem": "self.version",
        "illuminate/hashing": "self.version",
        "illuminate/http": "self.version",
        "illuminate/log": "self.version",
        "illuminate/mail": "self.version",
        "illuminate/notifications": "self.version",
        "illuminate/pagination": "self.version",
        "illuminate/pipeline": "self.version",
        "illuminate/queue": "self.version",
        "illuminate/redis": "self.version",
        "illuminate/routing": "self.version",
        "illuminate/session": "self.version",
        "illuminate/support": "self.version",
        "illuminate/translation": "self.version",
        "illuminate/validation": "self.version",
        "illuminate/view": "self.version"
    },
    "conflict": {
        "tightenco/collect": "<5.5.33"
    },
    "require-dev": {
        "aws/aws-sdk-php": "^3.0",
        "doctrine/dbal": "^2.6",
        "filp/whoops": "^2.4",
        "guzzlehttp/guzzle": "^6.3",
        "league/flysystem-cached-adapter": "^1.0",
        "mockery/mockery": "^1.0",
        "moontoast/math": "^1.1",
        "orchestra/testbench-core": "^4.0",
        "pda/pheanstalk": "^4.0",
        "phpunit/phpunit": "^8.0",
        "predis/predis": "^1.1.1",
        "symfony/cache": "^4.3",
        "true/punycode": "^2.1"
    },
    "autoload": {
        "files": [
            "src/Illuminate/Foundation/helpers.php",
            "src/Illuminate/Support/helpers.php"
        ],
        "psr-4": {
            "Illuminate\\": "src/Illuminate/"
        }
    },
    "autoload-dev": {
        "files": [
            "tests/Database/stubs/MigrationCreatorFakeMigration.php"
        ],
        "psr-4": {
            "Illuminate\\Tests\\": "tests/"
        }
    },
    "extra": {
        "branch-alias": {
            "dev-master": "6.x-dev"
        }
    },
    "suggest": {
<<<<<<< HEAD
        "ext-gd": "Required to use Illuminate\\Http\\Testing\\FileFactory\\image::().",
        "ext-memcached": "Required to use the memcache cache driver.",
=======
        "ext-gd": "Required to use Illuminate\\Http\\Testing\\FileFactory::image().",
>>>>>>> c76e4b66
        "ext-pcntl": "Required to use all features of the queue worker.",
        "ext-posix": "Required to use all features of the queue worker.",
        "ext-redis": "Required to use the Redis cache and queue drivers.",
        "aws/aws-sdk-php": "Required to use the SQS queue driver, DynamoDb failed job storage and SES mail driver (^3.0).",
        "doctrine/dbal": "Required to rename columns and drop SQLite columns (^2.6).",
        "filp/whoops": "Required for friendly error pages in development (^2.4).",
        "fzaninotto/faker": "Required to use the eloquent factory builder (^1.4).",
        "guzzlehttp/guzzle": "Required to use the Mailgun mail driver and the ping methods on schedules (^6.0).",
        "laravel/tinker": "Required to use the tinker console command (^1.0).",
        "league/flysystem-aws-s3-v3": "Required to use the Flysystem S3 driver (^1.0).",
        "league/flysystem-cached-adapter": "Required to use the Flysystem cache (^1.0).",
        "league/flysystem-sftp": "Required to use the Flysystem SFTP driver (^1.0).",
        "moontoast/math": "Required to use ordered UUIDs (^1.1).",
        "pda/pheanstalk": "Required to use the beanstalk queue driver (^4.0).",
        "pusher/pusher-php-server": "Required to use the Pusher broadcast driver (^3.0).",
        "symfony/cache": "Required to PSR-6 cache bridge (^4.3).",
        "symfony/psr-http-message-bridge": "Required to use PSR-7 bridging features (^1.1).",
        "wildbit/swiftmailer-postmark": "Required to use Postmark mail driver (^3.0)."
    },
    "config": {
        "sort-packages": true
    },
    "minimum-stability": "dev",
    "prefer-stable": true
}<|MERGE_RESOLUTION|>--- conflicted
+++ resolved
@@ -113,12 +113,8 @@
         }
     },
     "suggest": {
-<<<<<<< HEAD
-        "ext-gd": "Required to use Illuminate\\Http\\Testing\\FileFactory\\image::().",
+        "ext-gd": "Required to use Illuminate\\Http\\Testing\\FileFactory::image().",
         "ext-memcached": "Required to use the memcache cache driver.",
-=======
-        "ext-gd": "Required to use Illuminate\\Http\\Testing\\FileFactory::image().",
->>>>>>> c76e4b66
         "ext-pcntl": "Required to use all features of the queue worker.",
         "ext-posix": "Required to use all features of the queue worker.",
         "ext-redis": "Required to use the Redis cache and queue drivers.",
