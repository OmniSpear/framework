--- conflicted
+++ resolved
@@ -33,10 +33,7 @@
 before_install:
   - phpenv config-rm xdebug.ini
   - echo "extension = memcached.so" >> ~/.phpenv/versions/$(phpenv version-name)/etc/php.ini
-<<<<<<< HEAD
-=======
   - printf "\n" | pecl install -f redis
->>>>>>> e09df208
   - travis_retry composer self-update
 
 install:
